""" Some tools for building basic NN blocks """
from torch import nn
import torch
import numpy as np

from .networks.conditional_distributions import ConditionalGaussian, ConditionalUniform, \
    ConditionalDiracDelta


def infer_shape(layers, input_shape, key=None):
    """Given a list of layers representing a sequential model and its input_shape, infers the output shape."""
    input_shape = [x for x in input_shape]
    if input_shape[0] is None:
        input_shape[0] = 4  # should be more than 1, otherwise batch norm will not work
    x = torch.tensor(np.random.normal(size=input_shape), dtype=torch.float, device='cpu')
    for layer in layers:
        x = layer(x)
    if key is not None:
        x = x[key]
    output_shape = list(x.shape)
    output_shape[0] = None
    return output_shape


def add_activation(layers, activation):
    """Adds an activation function into a list of layers."""
    if activation == 'relu':
        layers.append(nn.ReLU(inplace=True))
    elif activation == 'sigmoid':
        layers.append(nn.Sigmoid())
    elif activation == 'tanh':
        layers.append(nn.Tanh())
    elif activation == 'softplus':
        layers.append(nn.Softplus())
    elif activation == 'softmax':
        layers.append(nn.Softmax(dim=1))
<<<<<<< HEAD
    elif activation == 'linear':
        pass
    elif activation == 'prelu':
        layers.append(nn.PReLU())
    else:
        raise NotImplementedError(f"{activation} parser not implemented")
=======
    elif activation == 'leaky-relu0.1':
        layers.append(nn.LeakyReLU(negative_slope=0.1))
    elif activation == 'linear':
        pass
    else:
        raise ValueError(f"Activation function with name '{activation}' is not implemented.")
>>>>>>> 03c9ae25
    return layers


class Flatten(nn.Module):
    def forward(self, x):
        return x.view(x.size(0), -1)


class Reshape(nn.Module):
    def __init__(self, shape):
        super(Reshape, self).__init__()
        self._shape = tuple([-1, ] + list(shape))

    def forward(self, x):
        return x.view(self._shape)


class Identity(nn.Module):
    def __init__(self):
        super(Identity, self).__init__()

    def forward(self, x):
        return x


def group_norm_partial_apply_fn(num_groups=32):
    def fn(num_channels):
        return nn.GroupNorm(num_groups=num_groups, num_channels=num_channels)
    return fn


def parse_feed_forward(args, input_shape):
    """Parses a sequential feed-forward neural network from json config."""
    net = []
    for cur_layer in args:
        layer_type = cur_layer['type']
        prev_shape = infer_shape(net, input_shape)
        print(prev_shape)

        if layer_type == 'fc':
            dim = cur_layer['dim']
            assert len(prev_shape) == 2
            net.append(nn.Linear(prev_shape[1], dim))
            if cur_layer.get('batch_norm', False):
                net.append(nn.BatchNorm1d(dim))
            add_activation(net, cur_layer.get('activation', 'linear'))
            if 'dropout' in cur_layer:
                net.append(nn.Dropout(cur_layer['dropout']))

        if layer_type == 'flatten':
            net.append(Flatten())

        if layer_type == 'reshape':
            net.append(Reshape(cur_layer['shape']))

        if layer_type == 'conv':
            assert len(prev_shape) == 4
            net.append(nn.Conv2d(
                in_channels=prev_shape[1],
                out_channels=cur_layer['filters'],
                kernel_size=cur_layer['kernel_size'],
                stride=cur_layer['stride'],
                padding=cur_layer.get('padding', 0)
            ))
            if cur_layer.get('batch_norm', False):
                net.append(torch.nn.BatchNorm2d(
                    num_features=cur_layer['filters']))
            add_activation(net, cur_layer.get('activation', 'linear'))

        if layer_type == 'deconv':
            assert len(prev_shape) == 4
            net.append(nn.ConvTranspose2d(
                in_channels=prev_shape[1],
                out_channels=cur_layer['filters'],
                kernel_size=cur_layer['kernel_size'],
                stride=cur_layer['stride'],
                padding=cur_layer.get('padding', 0),
                output_padding=cur_layer.get('output_padding', 0)
            ))
            if cur_layer.get('batch_norm', False):
                net.append(torch.nn.BatchNorm2d(
                    num_features=cur_layer['filters']))
            add_activation(net, cur_layer.get('activation', 'linear'))

        if layer_type == 'identity':
            net.append(Identity())

        if layer_type == 'upsampling':
            net.append(torch.nn.UpsamplingNearest2d(
                scale_factor=cur_layer['scale_factor']
            ))

        if layer_type == 'gaussian':
            # this has to be the last layer
            net = nn.Sequential(*net)
            output_shape = infer_shape(net, input_shape)
            mu = nn.Sequential(nn.Linear(output_shape[1], cur_layer['dim']))
            logvar = nn.Sequential(nn.Linear(output_shape[1], cur_layer['dim']))
            output_shape = [None, cur_layer['dim']]
            print("output.shape:", output_shape)
            return ConditionalGaussian(net, mu, logvar), output_shape

        if layer_type == 'uniform':
            # this has to be the last layer
            net = nn.Sequential(*net)
            output_shape = infer_shape(net, input_shape)
            center = nn.Sequential(nn.Linear(output_shape[1], cur_layer['dim']))
            radius = nn.Sequential(nn.Linear(output_shape[1], cur_layer['dim']))
            output_shape = [None, cur_layer['dim']]
            print("output.shape:", output_shape)
            return ConditionalUniform(net, center, radius), output_shape

        if layer_type == 'dirac':
            # this has to be the last layer
            net = nn.Sequential(*net)
            output_shape = infer_shape(net, input_shape)
            print("output.shape:", output_shape)
            return ConditionalDiracDelta(net), output_shape

    output_shape = infer_shape(net, input_shape)
    print("output.shape:", output_shape)
    return nn.Sequential(*net), output_shape


def parse_network_from_config(args, input_shape):
    """Parses neural network architectures from json config."""

    # parse standard cases
    if isinstance(args, dict):
        if args['net'] in ['resnet18', 'resnet34', 'resnet50']:
            from torchvision.models import resnet18, resnet34, resnet50

            resnet_fn = None
            if args['net'] == 'resnet18':
                resnet_fn = resnet18
            if args['net'] == 'resnet34':
                resnet_fn = resnet34
            if args['net'] == 'resnet50':
                resnet_fn = resnet50

            norm_layer = torch.nn.BatchNorm2d
            if args.get('norm_layer', '') == 'GroupNorm':
                norm_layer = group_norm_partial_apply_fn(num_groups=32)
            if args.get('norm_layer', '') == 'none':
                norm_layer = (lambda num_channels: Identity())

            num_classes = args.get('num_classes', 1000)
            pretrained = args.get('pretrained', False)

            # if pretraining is enabled but number of classes is not 1000 replace the last layer
            if pretrained and num_classes != 1000:
                net = resnet_fn(norm_layer=norm_layer, num_classes=1000, pretrained=pretrained)
                net.fc = nn.Linear(net.fc.in_features, num_classes)
            else:
                net = resnet_fn(norm_layer=norm_layer, num_classes=num_classes, pretrained=pretrained)
            output_shape = infer_shape([net], input_shape)
            print("output.shape:", output_shape)
            return net, output_shape

        if args['net'] in ['resnet18-cifar', 'resnet34-cifar']:
            from .networks.resnet_cifar import resnet18, resnet34

            resnet_fn = None
            if args['net'] == 'resnet18-cifar':
                resnet_fn = resnet18
            if args['net'] == 'resnet34-cifar':
                resnet_fn = resnet34

            norm_layer = torch.nn.BatchNorm2d
            if args.get('norm_layer', '') == 'GroupNorm':
                norm_layer = group_norm_partial_apply_fn(num_groups=32)
            if args.get('norm_layer', '') == 'none':
                norm_layer = (lambda num_channels: Identity())
            net = resnet_fn(num_classes=args['num_classes'], norm_layer=norm_layer)
            output_shape = infer_shape([net], input_shape)
            print("output.shape:", output_shape)
            return net, output_shape

        if args['net'] in ['densenet121']:
            from torchvision.models import densenet121

            num_classes = args.get('num_classes', 1000)
            pretrained = args.get('pretrained', False)

            # if pretraining is enabled but number of classes is not 1000 replace the last layer
            if pretrained and num_classes != 1000:
                net = densenet121(num_classes=1000, pretrained=pretrained)
                net.classifier = nn.Linear(net.classifier.in_features, num_classes)
            else:
                net = densenet121(num_classes=num_classes, pretrained=pretrained)
            output_shape = infer_shape([net], input_shape)
            print("output.shape:", output_shape)
            return net, output_shape

    # parse feed forward
    return parse_feed_forward(args, input_shape)<|MERGE_RESOLUTION|>--- conflicted
+++ resolved
@@ -21,7 +21,8 @@
     output_shape[0] = None
     return output_shape
 
-
+# TODO must be a better way to get these activations than mapping strings
+# or at least validating the config file
 def add_activation(layers, activation):
     """Adds an activation function into a list of layers."""
     if activation == 'relu':
@@ -34,21 +35,14 @@
         layers.append(nn.Softplus())
     elif activation == 'softmax':
         layers.append(nn.Softmax(dim=1))
-<<<<<<< HEAD
-    elif activation == 'linear':
-        pass
     elif activation == 'prelu':
         layers.append(nn.PReLU())
-    else:
-        raise NotImplementedError(f"{activation} parser not implemented")
-=======
     elif activation == 'leaky-relu0.1':
         layers.append(nn.LeakyReLU(negative_slope=0.1))
     elif activation == 'linear':
         pass
     else:
         raise ValueError(f"Activation function with name '{activation}' is not implemented.")
->>>>>>> 03c9ae25
     return layers
 
 
